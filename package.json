{
	"name": "sql-formatter",
	"version": "5.0.0-beta",
	"description": "Format whitespace in a SQL query to make it more readable",
	"license": "MIT",
	"main": "lib/sqlFormatter.js",
	"bin": {
		"sql-formatter": "./bin/sqlfmt.js"
	},
	"keywords": [
		"sql",
		"formatter",
		"format",
		"n1ql",
		"redshift",
		"spark",
		"whitespace",
		"mysql",
		"mariadb",
		"postgresql",
		"pl/sql",
		"transact-sql",
		"db2"
	],
	"contributors": [
		"Adrien Pyke <adpyke@gmail.com>",
		"Andrew",
		"Benjamin Bellamy",
		"bingou",
		"Damon Davison <ddavison@avalere.com>",
		"Davut Can Abacigil <can@teamsql.io>",
		"Erik Hirmo <erik.hirmo@roguewave.com>",
		"George Leslie-Waksman <waksman@gmail.com>",
		"Ian Campbell <icampbell@immuta.com>",
		"ivan baktsheev",
		"João Pimentel Ferreira",
		"Martin Nowak <code@dawg.eu>",
		"Matheus Salmi <mathsalmi@gmail.com>",
		"Matheus Teixeira <matheus.mtxr@gmail.com>",
		"Nicolas Dermine <nicolas.dermine@gmail.com>",
		"Offir Baron <ofir@panoply.io>",
		"Olexandr Sydorchuk <olexandr.syd@gmail.com>",
		"Rafael Pinto <raprp@posteo.de>",
		"Rahel Rjadnev-Meristo <rahelini@gmail.com>",
		"Rene Saarsoo <nene@triin.net>",
		"Rodrigo Stuchi",
		"Sasha Aliashkevich <olsender@gmail.com>",
		"Sean Song <mail@seansong.dev>",
		"Sergei Egorov <sergei.egorov@zeroturnaround.com>",
		"Tyler Jones <tyler.jones@txwormhole.com>",
		"Uku Pattak <ukupat@gmail.com>"
	],
	"files": [
		"bin",
		"dist",
		"lib",
		"src"
	],
	"scripts": {
		"clean": "rimraf lib dist",
		"lint": "eslint .",
		"pretty": "prettier --write .",
		"fix": "npm run pretty && eslint --fix .",
		"pretty:check": "prettier --check .",
		"test": "jest",
		"test:watch": "npm run test -- --watch",
		"check": "npm run pretty:check && npm run lint && npm run test",
<<<<<<< HEAD
		"prepare": "npm run clean && npm run fix && npm run check && npm run build",
		"build:commonjs": "babel src --out-dir lib",
=======
		"build": "npm run build:commonjs && npm run build:umd && npm run build:umd:min",
		"build:commonjs": "babel src --out-dir lib --extensions .ts",
>>>>>>> 4b03803d
		"build:umd": "webpack --config webpack.dev.js",
		"build:umd:min": "webpack --config webpack.prod.js",
		"build": "npm run build:commonjs && npm run build:umd && npm run build:umd:min"
	},
	"repository": {
		"type": "git",
		"url": "https://github.com/zeroturnaround/sql-formatter.git"
	},
	"bugs": {
		"url": "https://github.com/zeroturnaround/sql-formatter/issues"
	},
	"dependencies": {
		"argparse": "^2.0.1"
	},
	"devDependencies": {
		"@babel/cli": "^7.10.4",
		"@babel/core": "^7.10.4",
		"@babel/plugin-proposal-class-properties": "^7.10.4",
		"@babel/preset-env": "^7.10.4",
		"@babel/preset-typescript": "^7.15.0",
		"@types/babel__core": "^7.1.15",
		"@typescript-eslint/eslint-plugin": "^4.31.2",
		"@typescript-eslint/parser": "^4.32.0",
		"babel-eslint": "^10.1.0",
		"babel-jest": "^26.1.0",
		"babel-loader": "^8.1.0",
		"babel-plugin-add-module-exports": "^1.0.2",
		"dedent-js": "^1.0.1",
		"eslint": "^7.4.0",
		"eslint-config-airbnb-base": "^14.2.0",
		"eslint-config-airbnb-typescript": "^14.0.0",
		"eslint-config-prettier": "^6.11.0",
		"eslint-plugin-import": "^2.22.0",
		"eslint-plugin-prettier": "^3.1.4",
		"jest": "^26.1.0",
		"prettier": "^2.0.5",
		"rimraf": "^3.0.2",
		"typescript": "^4.3.5",
		"webpack": "^4.43.0",
		"webpack-cli": "^3.3.12",
		"webpack-merge": "^5.0.8"
	},
	"jest": {
		"roots": [
			"test"
		],
		"testRegex": ".*Test",
		"collectCoverage": true
	}
}<|MERGE_RESOLUTION|>--- conflicted
+++ resolved
@@ -65,13 +65,8 @@
 		"test": "jest",
 		"test:watch": "npm run test -- --watch",
 		"check": "npm run pretty:check && npm run lint && npm run test",
-<<<<<<< HEAD
 		"prepare": "npm run clean && npm run fix && npm run check && npm run build",
-		"build:commonjs": "babel src --out-dir lib",
-=======
-		"build": "npm run build:commonjs && npm run build:umd && npm run build:umd:min",
 		"build:commonjs": "babel src --out-dir lib --extensions .ts",
->>>>>>> 4b03803d
 		"build:umd": "webpack --config webpack.dev.js",
 		"build:umd:min": "webpack --config webpack.prod.js",
 		"build": "npm run build:commonjs && npm run build:umd && npm run build:umd:min"
