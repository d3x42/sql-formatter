--- conflicted
+++ resolved
@@ -39,13 +39,8 @@
 ];
 
 const reservedToplevelWords = [
-<<<<<<< HEAD
-    "SELECT", "FROM", "WHERE", "SET", "ORDER BY", "GROUP BY", "LIMIT", "ALTER TABLE", "ALTER COLUMN",
+    "SELECT", "FROM", "WHERE", "SET", "ORDER BY", "GROUP BY", "LIMIT", "ALTER TABLE", "ALTER COLUMN", "INSERT INTO",
     "VALUES", "UPDATE", "HAVING", "ADD", "AFTER", "DELETE FROM", "UNION ALL", "UNION", "EXCEPT", "INTERSECT", "MODIFY"
-=======
-    "SELECT", "FROM", "WHERE", "SET", "ORDER BY", "GROUP BY", "LIMIT", "DROP", "INSERT INTO",
-    "VALUES", "UPDATE", "HAVING", "ADD", "AFTER", "ALTER TABLE", "DELETE FROM", "UNION ALL", "UNION", "EXCEPT", "INTERSECT"
->>>>>>> cca10bdf
 ];
 
 const reservedNewlineWords = [
