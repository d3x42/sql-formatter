<<<<<<< HEAD
import Formatter from 'src/formatter/Formatter';
import { DialectFormatOptions } from 'src/formatter/ExpressionFormatter';
import Tokenizer from 'src/lexer/Tokenizer';
import { EOF_TOKEN, isToken, TokenType, Token } from 'src/lexer/token';
import { expandPhrases } from 'src/expandPhrases';
import { keywords } from './bigquery.keywords';
import { functions } from './bigquery.functions';
=======
import Formatter from '../../formatter/Formatter.js';
import Tokenizer from '../../lexer/Tokenizer.js';
import { EOF_TOKEN, isToken, TokenType, Token } from '../../lexer/token.js';
import { expandPhrases } from '../../expandPhrases.js';
import { keywords } from './bigquery.keywords.js';
import { functions } from './bigquery.functions.js';
>>>>>>> 74192d18

const reservedSelect = expandPhrases(['SELECT [ALL | DISTINCT] [AS STRUCT | AS VALUE]']);

const reservedClauses = expandPhrases([
  // Queries: https://cloud.google.com/bigquery/docs/reference/standard-sql/query-syntax
  'WITH [RECURSIVE]',
  'FROM',
  'WHERE',
  'GROUP BY',
  'HAVING',
  'QUALIFY',
  'WINDOW',
  'PARTITION BY',
  'ORDER BY',
  'LIMIT',
  'OFFSET',
  'OMIT RECORD IF', // legacy
  // Data modification: https://cloud.google.com/bigquery/docs/reference/standard-sql/dml-syntax
  // - insert:
  'INSERT [INTO]',
  'VALUES',
  // - update:
  'UPDATE',
  'SET',
  // - delete:
  'DELETE [FROM]',
  // - merge:
  'MERGE [INTO]',
  'WHEN [NOT] MATCHED [BY SOURCE | BY TARGET] [THEN]',
  'UPDATE SET',
  // Data definition, https://cloud.google.com/bigquery/docs/reference/standard-sql/data-definition-language
  'CREATE [OR REPLACE] [MATERIALIZED] VIEW [IF NOT EXISTS]',
  'CREATE [OR REPLACE] [TEMP|TEMPORARY|SNAPSHOT|EXTERNAL] TABLE [IF NOT EXISTS]',
  'DROP [SNAPSHOT | EXTERNAL] TABLE [IF EXISTS]',
  // - alter table:
  'ALTER TABLE [IF EXISTS]',
  'ADD COLUMN [IF NOT EXISTS]',
  'DROP COLUMN [IF EXISTS]',
  'RENAME TO',
  'ALTER COLUMN [IF EXISTS]',
  'SET DEFAULT COLLATE', // for alter column
  'SET OPTIONS', // for alter column
  'DROP NOT NULL', // for alter column
  'SET DATA TYPE', // for alter column

  'CLUSTER BY',
  'FOR SYSTEM_TIME AS OF', // CREATE SNAPSHOT TABLE
  'WITH CONNECTION',
  'WITH PARTITION COLUMNS',
  'REMOTE WITH CONNECTION',
  'ALTER SCHEMA [IF EXISTS]',

  'ALTER [MATERIALIZED] VIEW [IF EXISTS]',
  'ALTER BI_CAPACITY',
]);

const onelineClauses = expandPhrases([
  // - truncate:
  'TRUNCATE TABLE',
  // - create schema
  'CREATE SCHEMA [IF NOT EXISTS]',
  'DEFAULT COLLATE',

  // stored procedures
  'CREATE [OR REPLACE] [TEMP|TEMPORARY|TABLE] FUNCTION [IF NOT EXISTS]',
  'CREATE [OR REPLACE] PROCEDURE [IF NOT EXISTS]',
  // row access policy
  'CREATE [OR REPLACE] ROW ACCESS POLICY [IF NOT EXISTS]',
  'GRANT TO',
  'FILTER USING',
  // capacity
  'CREATE CAPACITY',
  'AS JSON',
  // reservation
  'CREATE RESERVATION',
  // assignment
  'CREATE ASSIGNMENT',
  // search index
  'CREATE SEARCH INDEX [IF NOT EXISTS]',
  // drop
  'DROP SCHEMA [IF EXISTS]',
  'DROP [MATERIALIZED] VIEW [IF EXISTS]',
  'DROP [TABLE] FUNCTION [IF EXISTS]',
  'DROP PROCEDURE [IF EXISTS]',
  'DROP ROW ACCESS POLICY',
  'DROP ALL ROW ACCESS POLICIES',
  'DROP CAPACITY [IF EXISTS]',
  'DROP RESERVATION [IF EXISTS]',
  'DROP ASSIGNMENT [IF EXISTS]',
  'DROP SEARCH INDEX [IF EXISTS]',
  'DROP [IF EXISTS]',
  // DCL, https://cloud.google.com/bigquery/docs/reference/standard-sql/data-control-language
  'GRANT',
  'REVOKE',
  // Script, https://cloud.google.com/bigquery/docs/reference/standard-sql/scripting
  'DECLARE',
  'EXECUTE IMMEDIATE',
  'LOOP',
  'END LOOP',
  'REPEAT',
  'END REPEAT',
  'WHILE',
  'END WHILE',
  'BREAK',
  'LEAVE',
  'CONTINUE',
  'ITERATE',
  'FOR',
  'END FOR',
  'BEGIN',
  'BEGIN TRANSACTION',
  'COMMIT TRANSACTION',
  'ROLLBACK TRANSACTION',
  'RAISE',
  'RETURN',
  'CALL',
  // Debug, https://cloud.google.com/bigquery/docs/reference/standard-sql/debugging-statements
  'ASSERT',
  // Other, https://cloud.google.com/bigquery/docs/reference/standard-sql/other-statements
  'EXPORT DATA',
]);

const reservedSetOperations = expandPhrases([
  'UNION {ALL | DISTINCT}',
  'EXCEPT DISTINCT',
  'INTERSECT DISTINCT',
]);

const reservedJoins = expandPhrases([
  'JOIN',
  '{LEFT | RIGHT | FULL} [OUTER] JOIN',
  '{INNER | CROSS} JOIN',
]);

const reservedPhrases = expandPhrases([
  // https://cloud.google.com/bigquery/docs/reference/standard-sql/query-syntax#tablesample_operator
  'TABLESAMPLE SYSTEM',
  // From DDL: https://cloud.google.com/bigquery/docs/reference/standard-sql/data-definition-language
  'ANY TYPE',
  'ALL COLUMNS',
  'NOT DETERMINISTIC',
  // inside window definitions
  '{ROWS | RANGE} BETWEEN',
]);

// https://cloud.google.com/bigquery/docs/reference/#standard-sql-reference
export default class BigQueryFormatter extends Formatter {
  // TODO: handle trailing comma in select clause
  tokenizer() {
    return new Tokenizer({
      reservedSelect,
      reservedClauses: [...reservedClauses, ...onelineClauses],
      reservedSetOperations,
      reservedJoins,
      reservedPhrases,
      reservedKeywords: keywords,
      reservedFunctionNames: functions,
      extraParens: ['[]'],
      stringTypes: [
        // The triple-quoted strings are listed first, so they get matched first.
        // Otherwise the first two quotes of """ will get matched as an empty "" string.
        { quote: '""".."""', prefixes: ['R', 'B', 'RB', 'BR'] },
        { quote: "'''..'''", prefixes: ['R', 'B', 'RB', 'BR'] },
        '""-bs',
        "''-bs",
        { quote: '""-raw', prefixes: ['R', 'B', 'RB', 'BR'], requirePrefix: true },
        { quote: "''-raw", prefixes: ['R', 'B', 'RB', 'BR'], requirePrefix: true },
      ],
      identTypes: ['``'],
      identChars: { dashes: true },
      paramTypes: { positional: true, named: ['@'], quoted: ['@'] },
      lineCommentTypes: ['--', '#'],
      operators: ['&', '|', '^', '~', '>>', '<<', '||'],
      postProcess,
    });
  }

  formatOptions(): DialectFormatOptions {
    return {
      onelineClauses,
    };
  }
}

function postProcess(tokens: Token[]): Token[] {
  return detectArraySubscripts(combineParameterizedTypes(tokens));
}

// Converts OFFSET token inside array from RESERVED_CLAUSE to RESERVED_FUNCTION_NAME
// See: https://cloud.google.com/bigquery/docs/reference/standard-sql/functions-and-operators#array_subscript_operator
function detectArraySubscripts(tokens: Token[]) {
  let prevToken = EOF_TOKEN;
  return tokens.map(token => {
    if (token.text === 'OFFSET' && prevToken.text === '[') {
      prevToken = token;
      return { ...token, type: TokenType.RESERVED_FUNCTION_NAME };
    } else {
      prevToken = token;
      return token;
    }
  });
}

// Combines multiple tokens forming a parameterized type like STRUCT<ARRAY<INT64>> into a single token
function combineParameterizedTypes(tokens: Token[]) {
  const processed: Token[] = [];
  for (let i = 0; i < tokens.length; i++) {
    const token = tokens[i];

    if ((isToken.ARRAY(token) || isToken.STRUCT(token)) && tokens[i + 1]?.text === '<') {
      const endIndex = findClosingAngleBracketIndex(tokens, i + 1);
      const typeDefTokens = tokens.slice(i, endIndex + 1);
      processed.push({
        type: TokenType.IDENTIFIER,
        raw: typeDefTokens.map(formatTypeDefToken('raw')).join(''),
        text: typeDefTokens.map(formatTypeDefToken('text')).join(''),
        start: token.start,
      });
      i = endIndex;
    } else {
      processed.push(token);
    }
  }
  return processed;
}

const formatTypeDefToken =
  (key: Extract<keyof Token, 'raw' | 'text'>) =>
  (token: Token): string => {
    if (token.type === TokenType.IDENTIFIER || token.type === TokenType.COMMA) {
      return token[key] + ' ';
    } else {
      return token[key];
    }
  };

function findClosingAngleBracketIndex(tokens: Token[], startIndex: number): number {
  let level = 0;
  for (let i = startIndex; i < tokens.length; i++) {
    const token = tokens[i];
    if (token.text === '<') {
      level++;
    } else if (token.text === '>') {
      level--;
    } else if (token.text === '>>') {
      level -= 2;
    }
    if (level === 0) {
      return i;
    }
  }
  return tokens.length - 1;
}<|MERGE_RESOLUTION|>--- conflicted
+++ resolved
@@ -1,19 +1,10 @@
-<<<<<<< HEAD
-import Formatter from 'src/formatter/Formatter';
-import { DialectFormatOptions } from 'src/formatter/ExpressionFormatter';
-import Tokenizer from 'src/lexer/Tokenizer';
-import { EOF_TOKEN, isToken, TokenType, Token } from 'src/lexer/token';
-import { expandPhrases } from 'src/expandPhrases';
-import { keywords } from './bigquery.keywords';
-import { functions } from './bigquery.functions';
-=======
 import Formatter from '../../formatter/Formatter.js';
+import { DialectFormatOptions } from '../../formatter/ExpressionFormatter.js';
 import Tokenizer from '../../lexer/Tokenizer.js';
 import { EOF_TOKEN, isToken, TokenType, Token } from '../../lexer/token.js';
 import { expandPhrases } from '../../expandPhrases.js';
 import { keywords } from './bigquery.keywords.js';
 import { functions } from './bigquery.functions.js';
->>>>>>> 74192d18
 
 const reservedSelect = expandPhrases(['SELECT [ALL | DISTINCT] [AS STRUCT | AS VALUE]']);
 
