--- conflicted
+++ resolved
@@ -54,20 +54,7 @@
 
       // Overran max length
       if (length > this.expressionWidth) {
-<<<<<<< HEAD
-        return false;
-      }
-
-      if (token.type === TokenType.BLOCK_START) {
-        level++;
-      } else if (token.type === TokenType.BLOCK_END) {
-        level--;
-        if (level === 0) {
-          return true;
-        }
-=======
         return length;
->>>>>>> 16c9091c
       }
     }
     return length;
