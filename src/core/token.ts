--- conflicted
+++ resolved
@@ -20,15 +20,11 @@
   LINE_COMMENT = 'LINE_COMMENT',
   BLOCK_COMMENT = 'BLOCK_COMMENT',
   NUMBER = 'NUMBER',
-<<<<<<< HEAD
   NAMED_PARAMETER = 'NAMED_PARAMETER',
   QUOTED_PARAMETER = 'QUOTED_PARAMETER',
   INDEXED_PARAMETER = 'INDEXED_PARAMETER',
   POSITIONAL_PARAMETER = 'POSITIONAL_PARAMETER',
-=======
-  PARAMETER = 'PARAMETER',
   DELIMITER = 'DELIMITER',
->>>>>>> 49270c5f
   EOF = 'EOF',
 }
 
