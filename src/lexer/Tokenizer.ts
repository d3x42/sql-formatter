--- conflicted
+++ resolved
@@ -37,21 +37,12 @@
         regex:
           /(?:0x[0-9a-fA-F]+|0b[01]+|(?:-\s*)?[0-9]+(?:\.[0-9]*)?(?:[eE][-+]?[0-9]+(?:\.[0-9]+)?)?)(?!\w)/uy,
       },
-<<<<<<< HEAD
-      [TokenType.RESERVED_CASE_START]: {
+      [TokenType.CASE]: {
         regex: /CASE\b/iuy,
-        value: v => equalizeWhitespace(v.toUpperCase()),
-      },
-      [TokenType.RESERVED_CASE_END]: {
-        regex: /END\b/iuy,
-        value: v => equalizeWhitespace(v.toUpperCase()),
-=======
-      [TokenType.CASE]: {
-        regex: /[Cc][Aa][Ss][Ee]\b/uy,
         value: toCanonical,
       },
       [TokenType.END]: {
-        regex: /[Ee][Nn][Dd]\b/uy,
+        regex: /END\b/iuy,
         value: toCanonical,
       },
       [TokenType.BETWEEN]: {
@@ -61,7 +52,6 @@
       [TokenType.LIMIT]: {
         regex: cfg.reservedCommands.includes('LIMIT') ? /LIMIT\b/iuy : undefined,
         value: toCanonical,
->>>>>>> 8d5076b8
       },
       [TokenType.RESERVED_COMMAND]: {
         regex: regex.reservedWord(cfg.reservedCommands, cfg.identChars),
