--- conflicted
+++ resolved
@@ -2,22 +2,16 @@
 import supportsComments from './features/comments';
 import supportsConfigOptions from './features/configOptions';
 import supportsOperators from './features/operators';
-<<<<<<< HEAD
 import supportsAliases from './features/alias';
-=======
 import supportsNewlineOptions from './features/newline';
->>>>>>> fcf28542
 
 /**
  * Core tests for all SQL formatters
  * @param {Function} format
  */
 export default function behavesLikeSqlFormatter(format) {
-<<<<<<< HEAD
 	supportsAliases(format);
-=======
 	supportsNewlineOptions(format);
->>>>>>> fcf28542
 	supportsComments(format);
 	supportsConfigOptions(format);
 	supportsOperators(['=', '+', '-', '*', '/', '<>', '>', '<', '>=', '<=']);
