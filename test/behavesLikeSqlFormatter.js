--- conflicted
+++ resolved
@@ -532,7 +532,6 @@
     `);
   });
 
-<<<<<<< HEAD
   it('correctly handles floats as single tokens', () => {
     const result = sqlFormatter.format('SELECT 1e-9 AS a, 1.5e-10 AS b, 3.5E12 AS c, 3.5e12 AS d;');
     expect(result).toBe(dedent`
@@ -541,7 +540,9 @@
         1.5e-10 AS b,
         3.5E12 AS c,
         3.5e12 AS d;
-=======
+    `);
+  });
+
   it('does not split UNION ALL in half', () => {
     const result = sqlFormatter.format(`
       SELECT * FROM tbl1
@@ -558,7 +559,6 @@
         *
       FROM
         tbl2;
->>>>>>> 10590b32
     `);
   });
 }