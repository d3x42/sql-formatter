--- conflicted
+++ resolved
@@ -1,10 +1,5 @@
-<<<<<<< HEAD
-import Parser from 'src/core/Parser';
-import Tokenizer from 'src/lexer/tokenizer';
-=======
 import Parser from 'src/parser/Parser';
-import Tokenizer from 'src/core/Tokenizer';
->>>>>>> e098b4e8
+import Tokenizer from 'src/lexer/Tokenizer';
 
 describe('Parser', () => {
   const parse = (sql: string) => {
