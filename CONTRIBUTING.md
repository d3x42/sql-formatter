--- conflicted
+++ resolved
@@ -1,98 +1,3 @@
-<<<<<<< HEAD
-## Bugs
-
-Please submit bugs and issues here: https://github.com/inferrinizzard/prettier-sql/issues \
-There are issue templates available for FORMATTING, SCRIPT, or VSCODE related bugs.
-
-# Development
-
-## Setup
-
-This project uses `yarn` as its package manager, please download it here if you don't already have it:
-
-- yarn: https://yarnpkg.com/getting-started
-
-Once you have `yarn` installed, you can run `yarn` in the root directory to install all dependencies and devDependencies from package.json.
-
-You're now ready to get started !
-
-## Branch Guidelines
-
-New branches: Please branch off of the `develop` branch.
-
-### Naming
-
-Please use one of the following prefixes: (ie. feature/new-feature)
-
-- feature/ - development towards a new feature
-- dev/ - misc development not tied to a key feature / refactoring
-- vscode/ - development related to the VSCode Extension
-- issue/ - fix specifically for a issue #
-- bug/ - misc bug fixes not tied to a public issue
-- repo/ - meta dev related changes (ie. typescript, CI/CD, dependencies)
-
-## Testing
-
-Tests should be run before pushing commits to a remote branch, please do so with the `test` command in package.json \
-It can be invoked via:
-
-- `yarn test`
-- `npm run test`
-- `jest`
-
-## New Tests
-
-Please add new tests for any new features and bug fixes. \
-Language-specific tests should be included in their respective Test files, tests that apply to all languages should be in `behavesLikeSqlFormatter.js`
-
-## VSCode
-
-For development on the VSCode Extension, open the vscode/ directory as the workspace folder in VSCode and you'll be able to launch the Extension Host from the Debug menu
-
-## Publish Flow
-
-For those who have admin access on the repo, the new release publish flow is as such:
-
-- `release-it` (bumps version, git tag, git release, npm release)
-- bump VSCode version + prettier-sql dependency version (can be done beforehand, must be done before push)
-- `git subtree push --prefix static origin gh-pages` && `gh pages deploy` (pushes demo page to GH pages)
-- `git dio develop` (moves origin/develop branch head to master)
-- `vscode deploy` (run within vscode/ subrepo, deploys VSCode Extension)
-
-# Contributors
-
-## `prettier-sql`
-
-- Sean Song <mail@seansong.dev>
-
-## `sql-formatter`
-
-- Adrien Pyke <adpyke@gmail.com>
-- Andrew
-- Benjamin Bellamy
-- bingou
-- Damon Davison <ddavison@avalere.com>
-- Davut Can Abacigil <can@teamsql.io>
-- Erik Hirmo <erik.hirmo@roguewave.com>
-- George Leslie-Waksman <waksman@gmail.com>
-- Ian Campbell <icampbell@immuta.com>
-- ivan baktsheev
-- João Pimentel Ferreira
-- Martin Nowak <code@dawg.eu>
-- Matheus Salmi <mathsalmi@gmail.com>
-- Matheus Teixeira <matheus.mtxr@gmail.com>
-- Nicolas Dermine <nicolas.dermine@gmail.com>
-- Offir Baron <ofir@panoply.io>
-- Olexandr Sydorchuk <olexandr.syd@gmail.com>
-- Rafael Pinto <raprp@posteo.de>
-- Rahel Rjadnev-Meristo <rahelini@gmail.com>
-- Rene Saarsoo <nene@triin.net>
-- Rodrigo Stuchi
-- Sasha Aliashkevich <olsender@gmail.com>
-- Sergei Egorov <sergei.egorov@zeroturnaround.com>
-- Tyler Jones <tyler.jones@txwormhole.com>
-- Uku Pattak <ukupat@gmail.com>
-=======
 ## Bugs
 
 Please submit bugs and issues here: https://github.com/inferrinizzard/prettier-sql/issues \
@@ -187,5 +92,4 @@
 - Sasha Aliashkevich <olsender@gmail.com>
 - Sergei Egorov <sergei.egorov@zeroturnaround.com>
 - Tyler Jones <tyler.jones@txwormhole.com>
-- Uku Pattak <ukupat@gmail.com>
->>>>>>> 08bdbab4
+- Uku Pattak <ukupat@gmail.com>