--- conflicted
+++ resolved
@@ -8,11 +8,7 @@
 		"requireCommits": false,
 		"addUntrackedFiles": false,
 		"commit": true,
-<<<<<<< HEAD
-		"commitMessage": "Release ${version}",
-=======
 		"commitMessage": "Release v${version}",
->>>>>>> 5f21dba6
 		"tag": true,
 		"tagAnnotation": "${version}",
 		"push": true,
