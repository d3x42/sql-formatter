{
  "parser": "@typescript-eslint/parser",
  "parserOptions": { "project": "./tsconfig.json", "ecmaVersion": 6, "sourceType": "module" },
  "extends": ["airbnb-base", "airbnb-typescript/base", "plugin:import/typescript", "prettier"],
  "plugins": ["@typescript-eslint", "prettier"],
  "globals": {
    "document": true,
    "sqlFormatter": true
  },
  "rules": {
    "class-methods-use-this": "off",
    "consistent-return": "off",
    "curly": ["error", "all"],
    "eqeqeq": "error",
    "func-names": "error",
    "import/no-extraneous-dependencies": [
      "error",
      {
        "devDependencies": ["test/**", "**/*.test.js", "**/*.test.ts", "vscode/src/test/**"],
        "packageDir": ["./"]
      }
    ],
    "no-continue": "off",
    "no-param-reassign": "off",
    "no-plusplus": "off",
    "no-else-return": "off",
    "no-use-before-define": "off",
    "no-useless-concat": "off",
    "no-restricted-syntax": "off",
    "no-constant-condition": "off",
    "no-unused-expressions": "warn",
    "prefer-template": "off",
    "default-case": "off",
    "prettier/prettier": ["error"],
    "@typescript-eslint/no-use-before-define": "off",
    "@typescript-eslint/comma-dangle": "off",
    "@typescript-eslint/indent": "off",
    "@typescript-eslint/lines-between-class-members": "off",
    "@typescript-eslint/naming-convention": "error",
<<<<<<< HEAD
    "@typescript-eslint/no-unused-vars": "warn",
=======
    "@typescript-eslint/no-unused-vars": ["error", { "argsIgnorePattern": "^_" }],
>>>>>>> 16c9091c
    "@typescript-eslint/quotes": [
      "error",
      "single",
      { "avoidEscape": true, "allowTemplateLiterals": true }
    ],
    "@typescript-eslint/semi": "error"
  },
  "settings": {
    "import/resolver": {
      "node": {
        "extensions": [".js", ".ts"]
      }
    }
  },
  "env": {
    "jest": true
  }
}<|MERGE_RESOLUTION|>--- conflicted
+++ resolved
@@ -37,11 +37,7 @@
     "@typescript-eslint/indent": "off",
     "@typescript-eslint/lines-between-class-members": "off",
     "@typescript-eslint/naming-convention": "error",
-<<<<<<< HEAD
-    "@typescript-eslint/no-unused-vars": "warn",
-=======
     "@typescript-eslint/no-unused-vars": ["error", { "argsIgnorePattern": "^_" }],
->>>>>>> 16c9091c
     "@typescript-eslint/quotes": [
       "error",
       "single",
